language: python
python:
  - 2.7
  
notifications:
  email: false
  slack: slac-suncat:uMRwgQgYaSJFNr48PlZ1vtuf
<<<<<<< HEAD

env:
    matrix:
      - WITH_SCIPY=true
      - WITH_SCIPY=false
=======
>>>>>>> 70e33dc0

# Setup anaconda
before_install:
  - wget http://repo.continuum.io/miniconda/Miniconda-latest-Linux-x86_64.sh -O miniconda.sh
  - chmod +x miniconda.sh
  - ./miniconda.sh -b
  - export PATH=/home/travis/miniconda2/bin:$PATH
  - conda update --yes conda
  - conda create --yes -n condaenv python=$TRAVIS_PYTHON_VERSION
  - conda install --yes -n condaenv pip
  - source activate condaenv
  # The next couple lines fix a crash with multiprocessing on Travis and are not specific to using Miniconda
  - sudo rm -rf /dev/shm
  - sudo ln -s /run/shm /dev/shm
# Install packages
install:
  - if [ "x${WITH_SCIPY}" == "xtrue" ]; then conda install --yes python=$TRAVIS_PYTHON_VERSION atlas numpy scipy matplotlib nose; else conda install --yes python=$TRAVIS_PYTHON_VERSION atlas numpy matplotlib nose; fi
  - pip install mpmath
  - pip install python-ase
  - python setup.py install #install catmap
 
# Run tests; this is a very crude way of testing things
# We should move to a more elegant strategy in the future
script:
  - python test_dependencies.py
  - cd tutorials/1-generating_input_file
  - python generate_input.py
  - cd ../2-creating_microkinetic_model
  - python mkm_job.py
  - cd ../3-refining_microkinetic_model
  - python mkm_job.py
  - cd ../thermodynamic_descriptors
  - python mkm_job.py
  - cd ../output_variables
  - python mkm_job.py
  - cd ../electrochemistry/HER
  - python mkm_job.py
  - cd ../ORR_scaling
  - python make_input.py
  - python mkm_job.py
  - cd ../ORR_thermo
  - python make_input.py
  - python mkm_job.py<|MERGE_RESOLUTION|>--- conflicted
+++ resolved
@@ -5,14 +5,11 @@
 notifications:
   email: false
   slack: slac-suncat:uMRwgQgYaSJFNr48PlZ1vtuf
-<<<<<<< HEAD
 
 env:
     matrix:
       - WITH_SCIPY=true
       - WITH_SCIPY=false
-=======
->>>>>>> 70e33dc0
 
 # Setup anaconda
 before_install:
