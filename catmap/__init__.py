--- conflicted
+++ resolved
@@ -16,8 +16,6 @@
 import pylab as plt
 import matplotlib.transforms as mtransforms
 from matplotlib.mlab import griddata as mlab_griddata
-<<<<<<< HEAD
-=======
 
 def griddata(*args, **kwargs):
     """Wrapper function to avoid annoying griddata errors"""
@@ -26,7 +24,6 @@
     except RuntimeError:
         kwargs['interp'] = 'linear'
         return mlab_griddata(*args, **kwargs)
->>>>>>> 097a5237
 
 import mpmath as mp
 from ase.atoms import string2symbols
@@ -36,7 +33,6 @@
 import data
 
 __version__ = "0.2.270"
-<<<<<<< HEAD
 
 def griddata(*args, **kwargs):
     """Wrapper function to avoid annoying griddata errors"""
@@ -45,8 +41,6 @@
     except RuntimeError:
         kwargs['interp'] = 'linear'
         return mlab_griddata(*args, **kwargs)
-=======
->>>>>>> 097a5237
 
 def load(setup_file):
     rxm = ReactionModel(setup_file = setup_file)
