import catmap
from catmap import ReactionModelWrapper
from catmap.model import ReactionModel
<<<<<<< HEAD
from catmap.functions import get_composition, add_dict_in_place
=======
from catmap.functions import get_composition
from scipy.optimize import fmin_powell
>>>>>>> ff60aef4
IdealGasThermo = catmap.IdealGasThermo
HarmonicThermo = catmap.HarmonicThermo
molecule = catmap.molecule
np = catmap.np
copy = catmap.copy

class ThermoCorrections(ReactionModelWrapper):
    """Class for including thermodynamic corrections.

    The function "get_thermodynamic_corrections" automatically does all the work
    assuming the correct functions are in place.

    thermodynamic_corrections: List of fundamentally different types of 
        corrections which could be included. Defaults are gas and adsorbate
        but other possibilities might be interface, electrochemical, etc.

    thermodynamic_variables: List of variables which define a thermodynamic
        state. If these attributes of the underlying reaction model do not
        change then the thermodynamic corrections will not be recalculated
        in order to save time.

    To add a new correction type (called custom_correction):
        1) Define the function which performs the correction as an attribute.
            Assume the function is called "simple_custom_correction".
        2) Place the "custom_correction" in the "thermodynamic_corrections" list
        3) Place any variables which the custom correction depends on in
            the thermodynamic_variables list
        4) Set the "custom_correction_thermo_mode" attribute of the 
            underlying reaction model to "simple_custom_correction"

    If these steps are followed then the correction should automatically be
    included in all calculations.

    """

    _kJmol2eV = 0.01036427
    _bar2Pa = 1e5

    def __init__(self,reaction_model=ReactionModel()):
        self._rxm = reaction_model
        self._log_strings = {
        'harmonic_transition_state_warning':
        'averaging initial/final state thermal contributions for ${TS}',
        'shomate_warning':
        'temperature below shomate minumum for ${gas};'+
        ' Cp(${T}) and S(${T}) are used below ${T}.'
        }

        #set defaults
        defaults = dict(
                gas_thermo_mode = 'ideal_gas',
                adsorbate_thermo_mode = 'harmonic_adsorbate',
                electrochemical_thermo_mode = 'simple_electrochemical',
                pressure_mode = 'static',
                thermodynamic_corrections = ['gas','adsorbate','electrochemical'],
                thermodynamic_variables = ['temperature','gas_pressures','voltage','beta','pH'],
                ideal_gas_params = catmap.data.ideal_gas_params,
                fixed_entropy_dict = catmap.data.fixed_entropy_dict,
                shomate_params = catmap.data.shomate_params,
                hbond_dict = catmap.data.hbond_dict,
                atoms_dict = {},
                frequency_dict = {},
                force_recalculation = False,
                )
        self._required = {'thermodynamic_corrections':list,
                'thermodynamic_variables':list,
                }

        self._zpe_dict = {}
        self._enthalpy_dict = {}
        self._entropy_dict = {}
        self._rxm.update(defaults)
        for corr in self.thermodynamic_corrections:
            self._required[corr+'_thermo_mode'] = str
            self.thermodynamic_variables.append(corr+'_thermo_mode')

    def get_thermodynamic_corrections(self,**kwargs):
        '''
	
	echem in generalized linear scaling needs recalculation	
	'''        
	l = self.thermodynamic_corrections
        if 'electrochemical' in l and len(self.echem_transition_state_names) > 0:
            self.force_recalculation = True
        state_dict = {}
        for v in self.thermodynamic_variables:
            state_dict[v] = getattr(self,v)
        for key in kwargs:
            if key in state_dict:
                state_dict[key] = kwargs[key]
        current_state = [repr(state_dict[v]) 
                for v in self.thermodynamic_variables]

        for sp in self.species_definitions:
            self.frequency_dict[sp] = \
                    self.species_definitions[sp].get('frequencies',[])
        frequency_dict = self.frequency_dict.copy()

        if (
                getattr(self,'_current_state',None) == current_state and 
                getattr(self,'_frequency_dict',None) == frequency_dict and
                not self.force_recalculation
                ): #if the thermodynamic state (and frequencies) 
            #has not changed then don't bother re-calculating the corrections.
            return self._correction_dict

        correction_dict = {}
        self._correction_dict = correction_dict
        self._current_state = current_state
        self._frequency_dict = frequency_dict

        # apply corrections in self.thermodynamic_corrections on top of each other
        for correction in self.thermodynamic_corrections:
            mode = getattr(self,correction+'_thermo_mode')
            thermo_dict = getattr(self,mode)()
<<<<<<< HEAD
            add_dict_in_place(correction_dict, thermo_dict)

        getattr(self,self.pressure_mode+'_pressure')()
=======
            for key in thermo_dict:
                if key in correction_dict:
                    correction_dict[key] += thermo_dict[key]
                else:
                    correction_dict[key] = thermo_dict[key]
       
        if self.pressure_mode:
            getattr(self,self.pressure_mode+'_pressure')()
>>>>>>> ff60aef4

        if 'electrochemical' in l:
            correction_dict = self._get_echem_corrections(correction_dict)
        return correction_dict

    def _get_echem_corrections(self, correction_dict):
        """
        Perform the thermodynamic corrections relevant to electrochemistry but
        are not specific to any particular mode.
        """
        # Generate energy for fake echem transition states after all other corrections
        if len(self.echem_transition_state_names) > 0:
            echem_thermo_dict = self.generate_echem_TS_energies()
            add_dict_in_place(correction_dict, echem_thermo_dict)

        # pH corrections to proton and hydroxide species
        if self.pH:
            proton_index = self.gas_names.index(self.proton_species or 'H_g')
            hydroxide_index = self.gas_names.index(self.hydroxide_species or 'OH_g')
            self.gas_pressures[proton_index] = 1. / 10**self.pH
            self.gas_pressures[hydroxide_index] = 1e-14 * 10**self.pH

        # pressure corrections to species in the echem double layer based on kH
        if 'dl' in self.species_definitions.keys():
            dl_species = [spec for spec in self.species_definitions.keys()
                            if '_dl' in spec and '*' not in spec]
            for spec in dl_species:
                gas_spec = spec.replace('_dl', '_g')
                C_H2O = 55.
                KH_gas = self.species_definitions[spec]['kH']
                P_gas = C_H2O / KH_gas
                P_corr = np.log(P_gas) * self._kB * self.temperature
                correction_dict[spec] = correction_dict[gas_spec] + P_corr

        return correction_dict

    def ideal_gas(self):
        """Calculate the thermal correction to the free energy of 
        an ideal gas using the IdealGasThermo class in ase.thermochemistry 
        along with the molecular structures in ase.data.molecules.

        gas_names = the chemical formulas of the gasses of interest (usually 
            ending in _g to denote that they are in the gas phase).
        freq_dict = dictionary of vibrational frequencies for each gas 
            of interest. Vibrational frequencies should be in eV. 
            The dictionary should be of the form 
            freq_dict[gas_name] = [freq1, freq2, ...]
        ideal_gas_params = dictionary of the symetry number, 
            geometry keyword, and spin of the gas. If no dictionary 
            is specified then the function will attempt to look the 
            gas up in the hard-coded gas_params dictionary. 
            The dictionary should be of the form 
            ideal_gas_params[gas_name] = [symmetry_number,geometry, spin]
        atoms_dict = dictionary of ase atoms objects to use for 
            calculating rotational contributions. If none is specified 
            then the function will look in ase.data.molecules.

        """

        freq_dict = self.frequency_dict
        gas_param_dict =self.ideal_gas_params
        temperature= float(self.temperature)
        gas_names = self.gas_names

        thermo_dict = {}
        if temperature == 0: temperature = 1e-99

        gas_renames = {'CH2O_g':'H2CO_g'}

        ase_atoms_dict = {}
        for gas in self.gas_names:
            if gas in gas_renames:
                atom_name = gas_renames[gas].replace('_g','')
            else:
                atom_name = gas.replace('_g','')
            try:
                ase_atoms_dict[gas] = molecule(atom_name)
            except NotImplementedError:
                pass

        ase_atoms_dict.update(self.atoms_dict)
        self.atoms_dict = ase_atoms_dict
        atoms_dict = self.atoms_dict

        for gas in gas_names:
            # Hard coding corrections for fictitious gas molecules used in echem
            if gas in ['pe_g', 'ele_g', 'H_g', 'OH_g',
                        self.proton_species, self.hydroxide_species]:
                thermo_dict[gas] = 0.
                self._zpe_dict[gas] = 0.
                self._enthalpy_dict[gas] = 0.
                self._entropy_dict[gas] = 0.
                continue
            gpars = gas_param_dict[gas]
            symmetry,geometry,spin = gpars[:3]
            fugacity = self._bar2Pa
            #Pressures should not be used in microkinetic 
            #modelling; they are implicitly included in the 
            #rate expressions via the thermodynamic derivations.

            atoms = atoms_dict[gas]
            therm = IdealGasThermo(
                    freq_dict[gas], geometry, 
                    atoms=atoms, symmetrynumber=symmetry, 
                    spin=spin)

            ZPE = 0.5*(sum(freq_dict[gas]))

            H = therm.get_enthalpy(temperature, verbose=False)
            S = therm.get_entropy(
                    temperature, fugacity, verbose=False)

            free_energy = H-temperature*S
            thermo_dict[gas] = free_energy #use thermodynamic state 
                    #from ase.thermochemistry to calculate thermal corrections.
            self._zpe_dict[gas] = ZPE
            self._enthalpy_dict[gas] = H
            self._entropy_dict[gas] = S

        return thermo_dict

    def shomate_gas(self):
        """
	Calculate free energy corrections using shomate equation
	"""
	gas_names = self.gas_names
        temperature = float(self.temperature)
        temperature_ref = 298.15

        shomate_params = self.shomate_params

        def H(T,params):
            A,B,C,D,E,F,G,H = params
            t = T/1000.0
            H = A*t + (B/2.0)*t**2 + (C/3.0)*t**3 + (D/4.0)*t**4 - E/t + F - H 
            #kJ/mol
            return H

        def S(T,params):
            A,B,C,D,E,F,G,H = params
            t = T/1000.0
            S = A*np.log(t) + B*t + (C/2.0)*t**2 + (D/3.0)*t**3 - E/(2.0*t**2) \
                    + G #J/mol*K
            return S

        def Cp(T,params):
            A,B,C,D,E,F,G,H = params
            t = T/1000.0
            Cp = A + B*t + C*t**2 + D*t**3 +E/(t**2)
            return Cp
        
        thermo_dict = {}
        for gas in gas_names:
            for key in shomate_params.keys():
                gas_key,T_range = key.split(':')
                T_min,T_max = [float(t) for t in T_range.split('-')]
                if (gas == gas_key 
                        and temperature >= T_min 
                        and temperature <= T_max
                        ):
                    params = shomate_params[key]
                    Cp_ref = Cp(temperature_ref,params)
                    dH = H(temperature,params) - H(temperature_ref,params)
                    #deltaH(298-T) = shomate(T) - shomate(298)
                    dS = S(temperature,params)
                    dH = (temperature_ref*Cp_ref/1000.0 + dH)*(self._kJmol2eV) #eV
                    #dH = 298*Cp(298) + dH(298-T)
                    dS = dS*(self._kJmol2eV/1e3) #eV/K
                    ZPE = sum(self.frequency_dict[gas])/2.0 
                    free_energy = ZPE +  dH - temperature*dS
                    self._zpe_dict[gas] = ZPE
                    self._enthalpy_dict[gas] = dH
                    self._entropy_dict[gas] = dS
                    thermo_dict[gas] = free_energy
                elif temperature < T_min and T_min < 300:
                    params = shomate_params[key]
                    Cp_ref = Cp(T_min,params)
                    dS = S(T_min,params)
                    dH = (temperature*Cp_ref/1000.0)*(self._kJmol2eV) #eV
                    dS = dS*(self._kJmol2eV/1e3) #eV/K
                    ZPE = sum(self.frequency_dict[gas])/2.0 
                    free_energy = ZPE +  dH - temperature*dS
                    self._zpe_dict[gas] = ZPE
                    self._enthalpy_dict[gas] = dH
                    self._entropy_dict[gas] = dS
                    thermo_dict[gas] = free_energy
                    self.log('shomate_warning',gas=gas,T=T_min)
        for key in gas_names:
            not_there = []
            if key not in thermo_dict:
                not_there.append(key)
            if not_there:
                raise ValueError('No Shomate parameters specified for '+' '.join(not_there))

        return thermo_dict

    def fixed_entropy_gas(self,include_ZPE=True):
        """
	Add entropy based on fixed_entropy_dict (entropy contribution to free energy assumed linear with temperature) and ZPE 
	"""
	thermo_dict = {}
        gas_names = self.gas_names
        temperature = self.temperature
        entropy_dict = self.fixed_entropy_dict
        if temperature == 0: temperature = 1e-99

        freq_dict = self.frequency_dict

        for gas in gas_names:
            if include_ZPE == True:
                ZPE = 0.5*sum(freq_dict[gas])
            else:
                ZPE = 0
            if gas in entropy_dict.keys():
                S = entropy_dict[gas]
            else:
                S = entropy_dict['other']
            free_energy = ZPE-temperature*S
            thermo_dict[gas] = free_energy
            self._zpe_dict[gas] = ZPE
            self._enthalpy_dict[gas] = 0
            self._entropy_dict[gas] = S
        return thermo_dict

    def frozen_fixed_entropy_gas(self):
	"""
	Do not add ZPE, calculate fixed entropy correction.
	"""
        return self.fixed_entropy_gas(False)

    def zero_point_gas(self):
	"""
	Add zero point energy correction to gasses.
	"""
        gas_names = self.gas_names
        freq_dict = self.frequency_dict
        thermo_dict = {}
        for gas in gas_names:
            ZPE = 0.5*sum(freq_dict[gas])
            self._zpe_dict[gas] = ZPE
            self._enthalpy_dict[gas] = 0
            self._entropy_dict[gas] = 0
            thermo_dict[gas] = ZPE
        return thermo_dict

    def frozen_gas(self):
	"""
	Neglect all thermal contributions, including the zero point energy.
	"""
        gas_names = self.gas_names
        thermo_dict = {}
        for gas in gas_names:
            self._zpe_dict[gas] = 0
            self._enthalpy_dict[gas] = 0
            self._entropy_dict[gas] = 0
            thermo_dict[gas] = 0
        return thermo_dict

    def fixed_enthalpy_entropy_gas(self,gas_names=None):
	"""
	Calculate free energy corrections based on input enthalpy, entropy, ZPE
	"""
        thermo_dict = {}
        if not gas_names:
            gas_names = self.gas_names
        for gas in gas_names:
            G = 0
            species_def = self.species_definitions[gas]
            for key in ['zero_point_energy','enthalpy','entropy']:
                if key not in species_def:
                    print('Warning: No '+key+' found for '+gas+'. Using 0')
            ZPE = species_def.get('zero_point_energy',0)
            enthalpy = species_def.get('enthalpy',0)
            entropy = species_def.get('entropy',0)
            self._zpe_dict[gas] = ZPE
            self._enthalpy_dict[gas] = enthalpy
            self._entropy_dict[gas] = entropy
            thermo_dict[gas] = ZPE + enthalpy - self.temperature*entropy
        return thermo_dict

    def harmonic_adsorbate(self):
        """Calculate the thermal correction to the free energy of 
        an adsorbate in the harmonic approximation using the HarmonicThermo 
        class in ase.thermochemistry.

        adsorbate_names = the chemical formulas of the gasses of interest 
            (usually ending in _g to denote that they are in the gas phase).
        freq_dict = dictionary of vibrational frequencies for each gas of 
            interest. Vibrational frequencies should be in eV. The dictionary 
            should be of the form freq_dict[gas_name] = [freq1, freq2, ...]
        """
        adsorbate_names = self.adsorbate_names+self.transition_state_names
        temperature = float(self.temperature)
        freq_dict = self.frequency_dict

        thermo_dict = {}
        if temperature == 0: temperature = 1e-99

        avg_TS = []
        self._freq_cutoffs = {}

        for ads in adsorbate_names:
            if ads in freq_dict:
                if '-' in ads and freq_dict[ads] in [None,[],()]:
                    avg_TS.append(ads)
<<<<<<< HEAD
                therm = HarmonicThermo(freq_dict[ads])
                free_energy = therm.get_gibbs_energy(
=======
                frequencies = freq_dict[ads]
                if self.max_entropy_per_mode:
                    if temperature in self._freq_cutoffs:
                        nu_min = self._freq_cutoffs[temperature]
                    else:
                        kB_multiplier = float(self.max_entropy_per_mode/self._kB)
                        nu_min = self.get_frequency_cutoff(kB_multiplier,float(temperature))
                        nu_min /= 1000.
                        self._freq_cutoffs[temperature] = nu_min

                    frequencies = [max(nu,nu_min) for nu in frequencies]
                therm = HarmonicThermo(frequencies)
                free_energy = therm.get_free_energy(
>>>>>>> ff60aef4
                        temperature,verbose=False)
                ZPE = sum(frequencies)/2.0 
                dS = therm.get_entropy(temperature,verbose=False)
                dH = therm.get_internal_energy(temperature,verbose=False) - ZPE
                self._zpe_dict[ads] = ZPE
                self._enthalpy_dict[ads] = dH
                self._entropy_dict[ads] = dS
                thermo_dict[ads] = free_energy #use thermodynamic state from 
                #ase.thermochemistry to calculate thermal corrections.
            elif '-' in ads:
                avg_TS.append(ads)
            else:
                raise IndexError('Missing vibrational frequencies for '+ads)

        ts_thermo = self.average_transition_state(thermo_dict,avg_TS)
        thermo_dict.update(ts_thermo)

        return thermo_dict
    
    def zero_point_adsorbate(self):
        """
	Add zero point energy correction to adsorbate energy.
	"""
	adsorbate_names = self.adsorbate_names+self.transition_state_names
        freq_dict = self.frequency_dict
        thermo_dict = {}
        avg_TS = []
        for ads in adsorbate_names:
            if freq_dict.get(ads,None):
                ZPE = 0.5*sum(freq_dict[ads])
                self._zpe_dict[ads] = ZPE
                self._enthalpy_dict[ads] = 0
                self._entropy_dict[ads] = 0
                thermo_dict[ads] = ZPE
            elif '-' in ads:
                avg_TS.append(ads)
            else:
                raise IndexError('Missing vibrational frequencies for '+ads)

        ts_thermo = self.average_transition_state(thermo_dict,avg_TS)
        thermo_dict.update(ts_thermo)

        return thermo_dict

    def frozen_adsorbate(self):
	"""
	Neglect all zero point, enthalpy, entropy corrections to adsorbate energy.
	"""
        thermo_dict = {}
        for ads in self.adsorbate_names+self.transition_state_names:
            self._zpe_dict[ads] = 0
            self._enthalpy_dict[ads] = 0
            self._entropy_dict[ads] = 0
            thermo_dict[ads] = 0
        return thermo_dict

    def fixed_enthalpy_entropy_adsorbate(self):
	"""
	TO DO
	"""
        return self.fixed_enthalpy_entropy_gas(self.adsorbate_names+self.transition_state_names)

    def average_transition_state(self,thermo_dict,transition_state_list = []):
        """
	TO DO
	"""
	if transition_state_list is None:
            transition_state_list = self.transition_state_names

        def state_thermo(therm_dict,rx,site_defs,rx_id):
            return sum([therm_dict[s] for s in rx[rx_id] if (
                            s not in site_defs and not 
                            s.endswith('_g'))])

        for ads in transition_state_list:
            self.log('harmonic_transition_state_warning',TS=ads)
            rx = [rx for rx in self.elementary_rxns if ads in rx[1]][0]
            for therm_dict in [thermo_dict,self._zpe_dict,
                    self._enthalpy_dict,self._entropy_dict]:
                IS = state_thermo(therm_dict,rx,self.site_names,0)
                FS = state_thermo(therm_dict,rx,self.site_names,-1)
                therm_dict[ads] = (IS+FS)/2.0
        return thermo_dict

    def generate_echem_TS_energies(self):
        """ 
	Give real energies to the fake echem transition states
        """
	echem_TS_names = self.echem_transition_state_names
        voltage = self.voltage
        beta = self.beta
        thermo_dict = {}

        def get_E_to_G(state, E_to_G_dict):
            E_to_G = 0.
            for ads in state:
                if ads in E_to_G_dict:
                    E_to_G += E_to_G_dict[ads]
            return E_to_G

        for echem_TS in echem_TS_names:
            preamble, site = echem_TS.split('_')
            echem, rxn_index, barrier = preamble.split('-')
            rxn_index = int(rxn_index)
            rxn = self.elementary_rxns[rxn_index]
            if rxn_index in self.rxn_options_dict['beta'].keys():
                beta = float(self.rxn_options_dict['beta'][rxn_index])
            IS = rxn[0]
            FS = rxn[-1]
            E_IS = self.get_state_energy(IS, self._electronic_energy_dict)
            E_FS = self.get_state_energy(FS, self._electronic_energy_dict)
            G_IS = E_IS + get_E_to_G(IS, self._correction_dict)
            G_FS = E_FS + get_E_to_G(FS, self._correction_dict)
            dG = G_FS - G_IS
            G_TS = G_FS + float(barrier) + (1 - beta) *  -dG  # only tested for reductions
            # make sure we're "correcting" the right value
            assert(self._electronic_energy_dict[echem_TS]) == 0.
            self._correction_dict[echem_TS] = 0.

            thermo_dict[echem_TS] = G_TS
        return thermo_dict

    def get_rxn_index_from_TS(self, TS):
        """ Take in the name of a transition state and return the reaction index of
        the elementary rxn from which it belongs
        """
	for rxn_index, eq in enumerate(self.elementary_rxns):
            if TS in eq:
                return rxn_index

    def simple_electrochemical(self):
        """
	Calculate electrochemical (potential) corrections to free energy. Transition state energies are corrected by a beta*voltage term.  
	"""
	thermo_dict = {}
        gas_names = [gas for gas in self.gas_names if gas.split('_')[0] in ['pe', 'ele']]
        TS_names = [TS for TS in self.transition_state_names if
            'pe' in TS.split('_')[0] or 'ele' in TS.split('_')[0]]
        voltage = self.voltage
        beta = self.beta

        # scale pe thermo correction by voltage (vs RHE)
        for gas in gas_names:
            thermo_dict[gas] = -voltage

        # no hbond correction for simple_electrochemical

        # correct TS energies with beta*voltage (and hbonding?)
        for TS in TS_names:
            rxn_index = self.get_rxn_index_from_TS(TS)
            if rxn_index in self.rxn_options_dict['beta'].keys():
                beta = float(self.rxn_options_dict['beta'][rxn_index])
            thermo_dict[TS] = -voltage * (1 - beta)

        return thermo_dict

    def hbond_electrochemical(self):
        """
	Update simple_electrochemical with hbonding corrections as if they were on Pt(111)
	"""
	thermo_dict = self.simple_electrochemical()
        TS_names = [TS for TS in self.transition_state_names if
            'pe' in TS.split('_')[0] or 'ele' in TS.split('_')[0]]
        hbond_dict = self.hbond_dict
	for ads in list(self.adsorbate_names) + TS_names:
            if ads in hbond_dict:
                if ads in thermo_dict:
                    thermo_dict[ads] += hbond_dict[ads]
                else:
                    thermo_dict[ads] = hbond_dict[ads]
            elif ads.split('_')[0] in hbond_dict:
                if ads in thermo_dict:
                    thermo_dict[ads] += hbond_dict[ads.split('_')[0]]
                else:
                    thermo_dict[ads] = hbond_dict[ads.split('_')[0]]

        return thermo_dict

    def estimate_hbond_corr(formula):
        """
        Generate hydrogen bonding corrections given a formula and estimations
        for various functional groups used in Peterson(2010) - valid mostly for Pt(111)
        This is a very simplistic function.  If you need more advanced descriptions of
        hydrogen bonding, consider setting your own hbond_dict.
        """
        num_OH = formula.count('OH')
        num_O = get_composition(formula.split('_s')[0]).setdefault('O',0)
        num_ketone = num_O - num_OH
        if num_ketone < 0:
            print "(number of O) - (number of OH) is negative??"
            assert(False)
        if formula in ["OH_s", "OH"]:
            corr = -0.50
        else:
            corr = -0.25 * num_OH + -0.10 * num_ketone
        print "estimated hbond correction for", formula, "is", corr
        return corr

    def hbond_with_estimates_electrochemical(self):
        thermo_dict = self.hbond_electrochemical()
        TS_names = [TS for TS in self.transition_state_names if
            'pe' in TS.split('_')[0] or 'ele' in TS.split('_')[0]]

        for ads in list(self.adsorbate_names) + TS_names:
            if ads not in hbond_dict:
                if ads in thermo_dict:
                    thermo_dict[ads] += estimate_hbond_corr(ads)
                else:
                    thermo_dict[ads] = estimate_hbond_corr(ads)

        return thermo_dict

    def boltzmann_coverages(self,energy_dict):
        #change the reference
        reservoirs = getattr(self,'atomic_reservoir_dict',None)
        if reservoirs:
            comp_dict = {}
            for sp in energy_dict.keys():
                comp_dict[sp] = self.species_definitions[sp]['composition']
            energy_dict = self.convert_formation_energies(
                    energy_dict,reservoirs,comp_dict)[0]

        #calculate coverages
        cvgs = [0]*len(self.adsorbate_names)
        for site in self.site_names:
            if site not in energy_dict:
                energy_dict[site] = 0
            relevant_ads = [a for a in self.adsorbate_names if 
                    self.species_definitions[a]['site'] == site]
            free_energies = [energy_dict[a] for a in relevant_ads]+[energy_dict[site]]
            boltz_sum = sum([self._math.exp(-G/(self._kB*self.temperature)) 
                for G in free_energies])
            for ads in relevant_ads:
                if ads in self.adsorbate_names:
                    i_overall = self.adsorbate_names.index(ads)
                    i_rel = relevant_ads.index(ads)
                    if self.species_definitions[site]['type'] not in ['gas']:
                        cvgs[i_overall] = self._math.exp(-free_energies[i_rel]/(
                            self._kB*self.temperature))/boltz_sum
        return cvgs

    def static_pressure(self):
        self.gas_pressures = [self.species_definitions[g]['pressure'] for g in self.gas_names]

    def concentration_pressure(self):
        if 'pressure' not in self.thermodynamic_variables:
            self.thermodynamic_variables += ['pressure']
        for g in self.gas_names:
            if 'concentration' not in self.species_definitions[g]:
                raise UserWarning('Concentration not specified for '+g+'.')
        self.gas_pressures = [self.species_definitions[g]['concentration']*self.pressure for g in self.gas_names]

    def approach_to_equilibrium_pressure(self):
        """Set product pressures based on approach to equilibrium. Requires the following attributes
        to be set:

        global_reactions - a list of global reactions in the same syntax as elementary expressions,
            with each one followed by its respective approach to equilibrium.
        pressure_mode - must be set to 'approach_to_equilibrium'

        Note that this function is not well-tested and should be used with caution.
        """

           
        if 'pressure' not in self.thermodynamic_variables:
            self.thermodynamic_variables += ['pressure']

        self.pressure_mode = None #avoid recursion...
        G_dict = self.scaler.get_free_energies(self._descriptors)
        self.pressure_mode = 'approach_to_equilibrium'

        def set_product_pressures(rxn,G_dict,gamma,gas_pressures,product_pressures={}):

            dG = float(self.get_rxn_energy(rxn,G_dict)[0])
            K_eq = np.exp(-dG/float(self._kB*self.temperature))
            K_eq *= gamma
            PK = K_eq

            for g in gas_pressures:
                n_g = rxn[0].count(g)
                p_g = gas_pressures[g]
                PK *= p_g**(n_g)

            #remove any products that have pressures specified
            products = rxn[-1]
            for sp in products:
                if sp in product_pressures:
                    gas_pressures[sp] = product_pressures[sp]
                    n_prod = products.count(sp)
                    PK /= product_pressures[sp]**(n_prod)
                    products = [p for p in products if p != sp]

            N_products = len(products)
            P_i = PK**(float(1./float(N_products)))
            for gi in set(products):
                gas_pressures[gi] += P_i

        gas_pressures = {}
        global_rxns = []
        gammas = []
        reactants = []
        products = []
        for gi,gamma_i in self.global_reactions:
            rxn = self.expression_string_to_list(gi)
            global_rxns.append(rxn)
            reactants += rxn[0]
            products += rxn[1]
            gammas.append(gamma_i)
        
        for sp in set(reactants):
            c = self.species_definitions[sp].get('concentration',None)
            if c is None:
                raise UserWarning('Concentrations must be specified for all reactants. No concentration '
                        'was found for '+str(sp)+'.')
            gas_pressures[sp] = c*self.pressure

        product_pressures = {}
        for sp in set(products):
            gas_pressures[sp] = 0
            c = self.species_definitions[sp].get('concentration',None)
            if c is not None:
                product_pressures[sp] = c*self.pressure
                gas_pressures[sp] = c*self.pressure

        #Ensure that all gasses are either products or reactants
        if sorted(list(set(products))+list(set(reactants))) != sorted(self.gas_names):
            raise UserWarning('All gasses must appear as products or reactants in self.global_reactions.')

        for gi,gamma_i in zip(global_rxns,gammas):
            set_product_pressures(gi,G_dict,gamma_i,gas_pressures,product_pressures)

        self.gas_pressures = [gas_pressures[gi] for gi in self.gas_names] 

    def get_frequency_cutoff(self,kB_multiplier,temperature=None):
        kB = float(self._kB)
        if temperature is None:
            T = self.temperature
        else:
            T = temperature

        def get_entropy(nu,T):
            nu_eV = nu*1e-3 #input in meV
            HT = HarmonicThermo([float(nu_eV)])
            return HT.get_entropy(float(T),verbose=False)

        def target(nu,kB_multiplier=kB_multiplier,T=T):
            nu = max(1e-8,nu)
            SbykB = (get_entropy(nu,T)/kB)
            return (kB_multiplier - SbykB)**2

        nu_cutoff = fmin_powell(target,10,disp=0)
        return nu_cutoff

    def summary_text(self):
        return ''


def fit_shomate(Ts, Cps, Hs, Ss, params0,plot_file = None):
    from scipy.optimize import leastsq
    def H(t,A,B,C,D,E,F,H_c):
        H = A*t + (B/2.0)*t**2 + (C/3.0)*t**3 + (D/4.0)*t**4 - E/t + F - H_c 
        #kJ/mol
        return H
    def H_resid(params,H_act,t):
        A,B,C,D,E,F,H_c = params
        return H_act - H(t,A,B,C,D,E,F,H_c)

    def S(t,A,B,C,D,E,G):
        S = A*np.log(t) + B*t + (C/2.0)*t**2 + (D/3.0)*t**3 - E/(2.0*t**2) + G 
        #J/mol*K
        return S
    def S_resid(params,S_act,t):
        A,B,C,D,E,G = params
        return S_act - S(t,A,B,C,D,E,G)

    def Cp(t,A,B,C,D,E):
        Cp = A + B*t + C*t**2 + D*t**3 +E/(t**2)
        return Cp

    def Cp_resid(params,Cp_act,t):
        A,B,C,D,E = params
        return Cp_act - Cp(t,A,B,C,D,E)

    A0,B0,C0,D0,E0,F0,G0,H0 = params0
    Cps = np.array(Cps)
    Hs = np.array(Hs)
    Ss = np.array(Ss)
    ts = np.array(Ts)
    ts = ts/1000.0

    [A,B,C,D,E,F,H_c],flag = leastsq(
            H_resid,[A0,B0,C0,D0,E0,F0,H0],args=(Hs,ts))
    [A,B,C,D,E,G],flag = leastsq(S_resid,[A,B,C,D,E,G0],args=(Ss,ts))


    if plot_file:
        import pylab as plt
        fig = plt.figure()
        ax1 = fig.add_subplot(131)
        ax2 = fig.add_subplot(132)
        ax3 = fig.add_subplot(133)
        ax1.plot(ts,H(ts,A,B,C,D,E,F,H_c),'-k')
        ax1.plot(ts,Hs,'ok')
        ax1.set_title('H')
        ax2.plot(ts,S(ts,A,B,C,D,E,G),'-r')
        ax2.plot(ts,Ss,'or')
        ax2.set_title('S')
        ax3.plot(ts,Cp(ts,A,B,C,D,E),'-b')
        ax3.plot(ts,Cps,'ob')
        ax2.set_title('Cps')
        fig.savefig(plot_file)


    return [A,B,C,D,E,F,G,H_c]

if __name__ == '__main__':
    import pylab as plt

    def H2O_shomate(output_file=None):
        Ts = np.array([100,200,298.15,300,400,500,600])
        Cps = np.array([33.299,33.349,33.59,33.596,34.262,35.226,36.325])
        Hs = np.array([-6.615,-3.282,0,0.062,3.452,6.925,10.501])
        Ss = np.array([152.388,175.485,188.834,189.042,198.788,206.534,213.052])
        params0 = [30.09200,6.832514,6.793435,
                -2.534480,0.082139,-250.8810,223.3967,-241.8264]
        params = fit_shomate(Ts,Cps,Hs,Ss,params0,output_file)
        params[-3] -= params[-1]
        params[-1] -= params[-1]
        return params

    def CH3OH_shomate(output_file=None):
        """ Raw data from CRC handbook, 91st edition
        H is constrained to 0 since it can be lumped with F
	""" 
	Ts =  [298.15, 300.0, 400.0, 500.0, 600.0, 700.0, 800.0, 900.0, 1000.0, 1100.0, 1200.0, 1300.0, 1400.0, 1500.0]
        Ss =  [239.865, 240.139, 253.845, 266.257, 277.835, 288.719, 298.987, 308.696, 317.896, 326.629, 334.93, 342.833, 350.367, 357.558]
        Cps =  [44.101, 44.219, 51.713, 59.8, 67.294, 73.958, 79.838, 85.025, 89.597, 93.624, 97.165, 100.277, 103.014, 105.422]
        Hs =  [0.0, 0.082, 4.864, 10.442, 16.803, 23.873, 31.569, 39.817, 48.553, 57.718, 67.262, 77.137, 87.304, 97.729]
        params0 = [30.09200,6.832514,6.793435,
                -2.534480,0.082139,-250.8810,223.3967,-241.8264]
        params = fit_shomate(Ts,Cps,Hs,Ss,params0,output_file)
        params[-3] -= params[-1]
        params[-1] -= params[-1]
        return params

    def CH3CH2OH_shomate(output_file=None):
        """Raw data from CRC handbook, 91st edition
        H is constrained to 0 since it can be lumped with F
	"""
        Ts =  [298.15, 300.0, 400.0, 500.0, 600.0, 700.0, 800.0, 900.0, 1000.0, 1100.0, 1200.0]
        Ss =  [281.622, 282.029, 303.076, 322.75, 341.257, 358.659, 375.038, 390.482, 405.075, 418.892, 431.997]
        Cps =  [65.652, 65.926, 81.169, 95.4, 107.656, 118.129, 127.171, 135.049, 141.934, 147.958, 153.232]
        Hs =  [0.0, 0.122, 7.474, 16.318, 26.487, 37.79, 50.065, 63.185, 77.042, 91.543, 106.609]
        params0 = [30.09200,6.832514,6.793435,
                -2.534480,0.082139,-250.8810,223.3967,-241.8264]
        params = fit_shomate(Ts,Cps,Hs,Ss,params0,output_file)
        params[-3] -= params[-1]
        params[-1] -= params[-1]
        return params

    def CH3CHO_shomate(output_file=None):
        """Raw data from CRC handbook, 91st edition
        H is constrained to 0 since it can be lumped with F
	"""
        Ts =  [298.15, 300.0, 400.0, 500.0, 600.0, 700.0, 800.0, 900.0, 1000.0, 1100.0, 1200.0, 1300.0, 1400.0, 1500.0]
        Ss =  [263.84, 264.18, 281.62, 297.54, 312.36, 326.23, 339.26, 351.52, 363.1, 374.04, 384.4, 394.23, 403.57, 412.46]
        Cps =  [55.318, 55.51, 66.282, 76.675, 85.942, 94.035, 101.07, 107.19, 112.49, 117.08, 121.06, 124.5, 127.49, 130.09]
        Hs =  [0.0, 0.103, 6.189, 13.345, 21.486, 30.494, 40.258, 50.698, 61.669, 73.153, 85.065, 97.344, 109.954, 122.834]
        params0 = [30.09200,6.832514,6.793435,
                -2.534480,0.082139,-250.8810,223.3967,-241.8264]
        params = fit_shomate(Ts,Cps,Hs,Ss,params0,output_file)
        params[-3] -= params[-1]
        params[-1] -= params[-1]
        return params

    def ideal_shomate_comparison(): 

        """ Compare ideal gas and shomate corrections
	"""
        thermo = ThermoCorrections()
#        thermo.gas_names = [g+'_g' for g in thermo.ideal_gas_params.keys()]
        thermo.gas_names = [g for g in thermo.ideal_gas_params.keys()]
        thermo.gas_pressures = [1]*len(thermo.gas_names)
        T_range = np.linspace(300,1000,100)
        err_dict = {}
        labels = thermo.gas_names
        for l in labels:
            err_dict[l] = []
        for T in T_range:
            thermo.temperature = T
            ideal_dict = thermo.ideal_gas()
            shomate_dict = thermo.shomate_gas()
            for key in thermo.gas_names:
                err = ideal_dict[key] - shomate_dict[key]
                err_dict[key].append(err)

        fig = plt.figure()
        ax = fig.add_subplot(111)

        for label in labels:
            ax.plot(T_range,err_dict[label],label=label)
        plt.legend()
        fig.savefig('shomate_ideal_comparison.pdf')

    print 'methanol',CH3OH_shomate('methanol_shomate.pdf')
    print 'ethanol',CH3CH2OH_shomate('ethanol_shomate.pdf')
    print 'acetaldehyde',CH3CHO_shomate('acetaldehyde_shomate.pdf')

    ideal_shomate_comparison()<|MERGE_RESOLUTION|>--- conflicted
+++ resolved
@@ -1,12 +1,8 @@
 import catmap
 from catmap import ReactionModelWrapper
 from catmap.model import ReactionModel
-<<<<<<< HEAD
 from catmap.functions import get_composition, add_dict_in_place
-=======
-from catmap.functions import get_composition
 from scipy.optimize import fmin_powell
->>>>>>> ff60aef4
 IdealGasThermo = catmap.IdealGasThermo
 HarmonicThermo = catmap.HarmonicThermo
 molecule = catmap.molecule
@@ -122,20 +118,10 @@
         for correction in self.thermodynamic_corrections:
             mode = getattr(self,correction+'_thermo_mode')
             thermo_dict = getattr(self,mode)()
-<<<<<<< HEAD
             add_dict_in_place(correction_dict, thermo_dict)
 
-        getattr(self,self.pressure_mode+'_pressure')()
-=======
-            for key in thermo_dict:
-                if key in correction_dict:
-                    correction_dict[key] += thermo_dict[key]
-                else:
-                    correction_dict[key] = thermo_dict[key]
-       
         if self.pressure_mode:
             getattr(self,self.pressure_mode+'_pressure')()
->>>>>>> ff60aef4
 
         if 'electrochemical' in l:
             correction_dict = self._get_echem_corrections(correction_dict)
@@ -441,10 +427,6 @@
             if ads in freq_dict:
                 if '-' in ads and freq_dict[ads] in [None,[],()]:
                     avg_TS.append(ads)
-<<<<<<< HEAD
-                therm = HarmonicThermo(freq_dict[ads])
-                free_energy = therm.get_gibbs_energy(
-=======
                 frequencies = freq_dict[ads]
                 if self.max_entropy_per_mode:
                     if temperature in self._freq_cutoffs:
@@ -457,8 +439,7 @@
 
                     frequencies = [max(nu,nu_min) for nu in frequencies]
                 therm = HarmonicThermo(frequencies)
-                free_energy = therm.get_free_energy(
->>>>>>> ff60aef4
+                free_energy = therm.get_gibbs_energy(
                         temperature,verbose=False)
                 ZPE = sum(frequencies)/2.0 
                 dS = therm.get_entropy(temperature,verbose=False)
