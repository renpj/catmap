import catmap
from catmap import ReactionModelWrapper
from catmap.model import ReactionModel
from catmap.functions import get_composition, add_dict_in_place
from scipy.optimize import fmin_powell
import warnings
from mpmath import mpf
from math import exp, log
IdealGasThermo = catmap.IdealGasThermo
HarmonicThermo = catmap.HarmonicThermo
molecule = catmap.molecule
np = catmap.np
copy = catmap.copy

class ThermoCorrections(ReactionModelWrapper):
    """Class for including thermodynamic corrections.

    The function "get_thermodynamic_corrections" automatically does all the work
    assuming the correct functions are in place.

    thermodynamic_corrections: List of fundamentally different types of 
        corrections which could be included. Defaults are gas and adsorbate
        but other possibilities might be interface, electrochemical, etc.

    thermodynamic_variables: List of variables which define a thermodynamic
        state. If these attributes of the underlying reaction model do not
        change then the thermodynamic corrections will not be recalculated
        in order to save time.

    To add a new correction type (called custom_correction):
        1) Define the function which performs the correction as an attribute.
            Assume the function is called "simple_custom_correction".
        2) Place the "custom_correction" in the "thermodynamic_corrections" list
        3) Place any variables which the custom correction depends on in
            the thermodynamic_variables list
        4) Set the "custom_correction_thermo_mode" attribute of the 
            underlying reaction model to "simple_custom_correction"

    If these steps are followed then the correction should automatically be
    included in all calculations.

    """

    _kJmol2eV = 0.01036427
    _bar2Pa = 1e5

    def __init__(self,reaction_model=ReactionModel()):
        self._rxm = reaction_model
        self._log_strings = {
        'harmonic_transition_state_warning':
        'averaging initial/final state thermal contributions for ${TS}',
        'shomate_warning':
        'temperature below shomate minumum for ${gas};'+
        ' Cp(${T}) and S(${T}) are used below ${T}.'
        }

        #set defaults
        defaults = dict(
                gas_thermo_mode = 'ideal_gas',
                adsorbate_thermo_mode = 'harmonic_adsorbate',
                electrochemical_thermo_mode = 'simple_electrochemical',
                pressure_mode = 'static',
                thermodynamic_corrections = ['gas','adsorbate','electrochemical'],
                thermodynamic_variables = ['temperature','gas_pressures','voltage','beta','pH'],
                ideal_gas_params = catmap.data.ideal_gas_params,
                fixed_entropy_dict = catmap.data.fixed_entropy_dict,
                shomate_params = catmap.data.shomate_params,
                hbond_dict = catmap.data.hbond_dict,
                atoms_dict = {},
                frequency_dict = {},
                force_recalculation = False,
                )
        self._required = {'thermodynamic_corrections':list,
                'thermodynamic_variables':list,
                }

        self._zpe_dict = {}
        self._enthalpy_dict = {}
        self._entropy_dict = {}
        self._rxm.update(defaults)
        for corr in self.thermodynamic_corrections:
            self._required[corr+'_thermo_mode'] = str
            self.thermodynamic_variables.append(corr+'_thermo_mode')

    def get_thermodynamic_corrections(self,**kwargs):
        """
        Calculate all ``thermodynamic'' corrections beyond the energies
        in the input file. This master function will call sub-functions
        depending on the ``thermo mode'' of each class of species
        """
        l = self.thermodynamic_corrections
        if 'electrochemical' in l and len(self.echem_transition_state_names) > 0:
            self.force_recalculation = True
        state_dict = {}
        for v in self.thermodynamic_variables:
            state_dict[v] = getattr(self,v)
        for key in kwargs:
            if key in state_dict:
                state_dict[key] = kwargs[key]
        current_state = [repr(state_dict[v]) 
                for v in self.thermodynamic_variables]

        for sp in self.species_definitions:
            self.frequency_dict[sp] = \
                    self.species_definitions[sp].get('frequencies',[])
        frequency_dict = self.frequency_dict.copy()

        if (
                getattr(self,'_current_state',None) == current_state and 
                getattr(self,'_frequency_dict',None) == frequency_dict and
                not self.force_recalculation
                ): #if the thermodynamic state (and frequencies) 
            #has not changed then don't bother re-calculating the corrections.
            return self._correction_dict

        correction_dict = {}
        self._correction_dict = correction_dict
        self._current_state = current_state
        self._frequency_dict = frequency_dict

        # apply corrections in self.thermodynamic_corrections on top of each other
        for correction in self.thermodynamic_corrections:
            mode = getattr(self,correction+'_thermo_mode')
            thermo_dict = getattr(self,mode)()
            add_dict_in_place(correction_dict, thermo_dict)

        if self.pressure_mode:
            getattr(self,self.pressure_mode+'_pressure')()

        if 'electrochemical' in l:
            correction_dict = self._get_echem_corrections(correction_dict)
        return correction_dict

    def _get_echem_corrections(self, correction_dict):
        """
        Perform the thermodynamic corrections relevant to electrochemistry but
        are not specific to any particular mode.
        """
        # Generate energy for fake echem transition states after all other corrections
        if len(self.echem_transition_state_names) > 0:
            echem_thermo_dict = self.generate_echem_TS_energies()
            add_dict_in_place(correction_dict, echem_thermo_dict)

        # pH corrections to proton and hydroxide species
        if self.pH:
            proton_index = self.gas_names.index(self.proton_species or 'H_g')
            hydroxide_index = self.gas_names.index(self.hydroxide_species or 'OH_g')
            self.gas_pressures[proton_index] = 1. / 10**self.pH
            self.gas_pressures[hydroxide_index] = 1e-14 * 10**self.pH

        # pressure corrections to species in the echem double layer based on kH
        if 'dl' in self.species_definitions.keys():
            dl_species = [spec for spec in self.species_definitions.keys()
                            if '_dl' in spec and '*' not in spec]
            for spec in dl_species:
<<<<<<< HEAD
                gas_spec = spec.replace('_dl', '_g')
                C_H2O = 55.
                KH_gas = self.species_definitions[spec]['kH']
                P_gas = C_H2O / KH_gas
                P_corr = np.log(P_gas) * self._kB * self.temperature
                correction_dict[spec] = correction_dict[gas_spec] + P_corr

=======
            	tempname = spec.split('_')[0]
            	gas_spec = tempname+'_g'
            	C_H2O = 55.
            	KH_gas = self.species_definitions[spec]['kH']
            	P_gas = C_H2O / KH_gas
            	P_corr = np.log(P_gas) * self._kB * self.temperature
            	correction_dict[spec] = correction_dict[gas_spec] + P_corr
            	
>>>>>>> 097a5237
        return correction_dict

    def ideal_gas(self):
        """Calculate the thermal correction to the free energy of 
        an ideal gas using the IdealGasThermo class in ase.thermochemistry 
        along with the molecular structures in ase.data.molecules.

        gas_names = the chemical formulas of the gasses of interest (usually 
            ending in _g to denote that they are in the gas phase).
        freq_dict = dictionary of vibrational frequencies for each gas 
            of interest. Vibrational frequencies should be in eV. 
            The dictionary should be of the form 
            freq_dict[gas_name] = [freq1, freq2, ...]
        ideal_gas_params = dictionary of the symetry number, 
            geometry keyword, and spin of the gas. If no dictionary 
            is specified then the function will attempt to look the 
            gas up in the hard-coded gas_params dictionary. 
            The dictionary should be of the form 
            ideal_gas_params[gas_name] = [symmetry_number,geometry, spin]
        atoms_dict = dictionary of ase atoms objects to use for 
            calculating rotational contributions. If none is specified 
            then the function will look in ase.data.molecules.

        """

        freq_dict = self.frequency_dict
        gas_param_dict =self.ideal_gas_params
        temperature= float(self.temperature)
        gas_names = self.gas_names

        thermo_dict = {}
        if temperature == 0: temperature = 1e-99

        gas_renames = {'CH2O_g':'H2CO_g'}

        ase_atoms_dict = {}
        for gas in self.gas_names:
            if gas in gas_renames:
                atom_name = gas_renames[gas].replace('_g','')
            else:
                atom_name = gas.replace('_g','')
            try:
                ase_atoms_dict[gas] = molecule(atom_name)
            except NotImplementedError:
                pass

        ase_atoms_dict.update(self.atoms_dict)
        self.atoms_dict = ase_atoms_dict
        atoms_dict = self.atoms_dict

        for gas in gas_names:
            # Hard coding corrections for fictitious gas molecules used in echem
            if gas in ['pe_g', 'ele_g', 'H_g', 'OH_g',
                        self.proton_species, self.hydroxide_species]:
                thermo_dict[gas] = 0.
                self._zpe_dict[gas] = 0.
                self._enthalpy_dict[gas] = 0.
                self._entropy_dict[gas] = 0.
                continue
            gpars = gas_param_dict[gas]
            symmetry,geometry,spin = gpars[:3]
            fugacity = self._bar2Pa
            #Pressures should not be used in microkinetic 
            #modelling; they are implicitly included in the 
            #rate expressions via the thermodynamic derivations.

            atoms = atoms_dict[gas]
            therm = IdealGasThermo(
                    freq_dict[gas], geometry, 
                    atoms=atoms, symmetrynumber=symmetry, 
                    spin=spin)

            ZPE = 0.5*(sum(freq_dict[gas]))

            H = therm.get_enthalpy(temperature, verbose=False)
            S = therm.get_entropy(
                    temperature, fugacity, verbose=False)

            free_energy = H-temperature*S
            thermo_dict[gas] = free_energy #use thermodynamic state 
                    #from ase.thermochemistry to calculate thermal corrections.
            self._zpe_dict[gas] = ZPE
            self._enthalpy_dict[gas] = H
            self._entropy_dict[gas] = S

        return thermo_dict

    def shomate_gas(self):
        """
	Calculate free energy corrections using shomate equation
	"""
	gas_names = self.gas_names
        temperature = float(self.temperature)
        temperature_ref = 298.15

        shomate_params = self.shomate_params

        def H(T,params):
            A,B,C,D,E,F,G,H = params
            t = T/1000.0
            H = A*t + (B/2.0)*t**2 + (C/3.0)*t**3 + (D/4.0)*t**4 - E/t + F - H 
            #kJ/mol
            return H

        def S(T,params):
            A,B,C,D,E,F,G,H = params
            t = T/1000.0
            S = A*np.log(t) + B*t + (C/2.0)*t**2 + (D/3.0)*t**3 - E/(2.0*t**2) \
                    + G #J/mol*K
            return S

        def Cp(T,params):
            A,B,C,D,E,F,G,H = params
            t = T/1000.0
            Cp = A + B*t + C*t**2 + D*t**3 +E/(t**2)
            return Cp
        
        thermo_dict = {}
        for gas in gas_names:
            for key in shomate_params.keys():
                gas_key,T_range = key.split(':')
                T_min,T_max = [float(t) for t in T_range.split('-')]
                if (gas == gas_key 
                        and temperature >= T_min 
                        and temperature <= T_max
                        ):
                    params = shomate_params[key]
                    Cp_ref = Cp(temperature_ref,params)
                    dH = H(temperature,params) - H(temperature_ref,params)
                    #deltaH(298-T) = shomate(T) - shomate(298)
                    dS = S(temperature,params)
                    dH = (temperature_ref*Cp_ref/1000.0 + dH)*(self._kJmol2eV) #eV
                    #dH = 298*Cp(298) + dH(298-T)
                    dS = dS*(self._kJmol2eV/1e3) #eV/K
                    ZPE = sum(self.frequency_dict[gas])/2.0 
                    free_energy = ZPE +  dH - temperature*dS
                    self._zpe_dict[gas] = ZPE
                    self._enthalpy_dict[gas] = dH
                    self._entropy_dict[gas] = dS
                    thermo_dict[gas] = free_energy
                elif temperature < T_min and T_min < 300:
                    params = shomate_params[key]
                    Cp_ref = Cp(T_min,params)
                    dS = S(T_min,params)
                    dH = (temperature*Cp_ref/1000.0)*(self._kJmol2eV) #eV
                    dS = dS*(self._kJmol2eV/1e3) #eV/K
                    ZPE = sum(self.frequency_dict[gas])/2.0 
                    free_energy = ZPE +  dH - temperature*dS
                    self._zpe_dict[gas] = ZPE
                    self._enthalpy_dict[gas] = dH
                    self._entropy_dict[gas] = dS
                    thermo_dict[gas] = free_energy
                    self.log('shomate_warning',gas=gas,T=T_min)
        for key in gas_names:
            not_there = []
            if key not in thermo_dict:
                not_there.append(key)
            if not_there:
                raise ValueError('No Shomate parameters specified for '+' '.join(not_there))

        return thermo_dict

    def fixed_entropy_gas(self,include_ZPE=True):
        """
	Add entropy based on fixed_entropy_dict (entropy contribution to free energy assumed linear with temperature) and ZPE 
	"""
	thermo_dict = {}
        gas_names = self.gas_names
        temperature = self.temperature
        entropy_dict = self.fixed_entropy_dict
        if temperature == 0: temperature = 1e-99

        freq_dict = self.frequency_dict

        for gas in gas_names:
            if include_ZPE == True:
                ZPE = 0.5*sum(freq_dict[gas])
            else:
                ZPE = 0
            if gas in entropy_dict.keys():
                S = entropy_dict[gas]
            else:
                S = entropy_dict['other']
            free_energy = ZPE-temperature*S
            thermo_dict[gas] = free_energy
            self._zpe_dict[gas] = ZPE
            self._enthalpy_dict[gas] = 0
            self._entropy_dict[gas] = S
        return thermo_dict

    def frozen_fixed_entropy_gas(self):
	"""
	Do not add ZPE, calculate fixed entropy correction.
	"""
        return self.fixed_entropy_gas(False)

    def zero_point_gas(self):
	"""
	Add zero point energy correction to gasses.
	"""
        gas_names = self.gas_names
        freq_dict = self.frequency_dict
        thermo_dict = {}
        for gas in gas_names:
            ZPE = 0.5*sum(freq_dict[gas])
            self._zpe_dict[gas] = ZPE
            self._enthalpy_dict[gas] = 0
            self._entropy_dict[gas] = 0
            thermo_dict[gas] = ZPE
        return thermo_dict

    def frozen_gas(self):
	"""
	Neglect all thermal contributions, including the zero point energy.
	"""
        gas_names = self.gas_names
        thermo_dict = {}
        for gas in gas_names:
            self._zpe_dict[gas] = 0
            self._enthalpy_dict[gas] = 0
            self._entropy_dict[gas] = 0
            thermo_dict[gas] = 0
        return thermo_dict

    def fixed_enthalpy_entropy_gas(self,gas_names=None):
	"""
	Calculate free energy corrections based on input enthalpy, entropy, ZPE
	"""
        thermo_dict = {}
        if not gas_names:
            gas_names = self.gas_names
        for gas in gas_names:
            G = 0
            species_def = self.species_definitions[gas]
            for key in ['zero_point_energy','enthalpy','entropy']:
                if key not in species_def:
                    print('Warning: No '+key+' found for '+gas+'. Using 0')
            ZPE = species_def.get('zero_point_energy',0)
            enthalpy = species_def.get('enthalpy',0)
            entropy = species_def.get('entropy',0)
            self._zpe_dict[gas] = ZPE
            self._enthalpy_dict[gas] = enthalpy
            self._entropy_dict[gas] = entropy
            thermo_dict[gas] = ZPE + enthalpy - self.temperature*entropy
        return thermo_dict

    def harmonic_adsorbate(self):
        """Calculate the thermal correction to the free energy of 
        an adsorbate in the harmonic approximation using the HarmonicThermo 
        class in ase.thermochemistry.

        adsorbate_names = the chemical formulas of the gasses of interest 
            (usually ending in _g to denote that they are in the gas phase).
        freq_dict = dictionary of vibrational frequencies for each gas of 
            interest. Vibrational frequencies should be in eV. The dictionary 
            should be of the form freq_dict[gas_name] = [freq1, freq2, ...]
        """
        adsorbate_names = self.adsorbate_names+self.transition_state_names
        temperature = float(self.temperature)
        freq_dict = self.frequency_dict

        thermo_dict = {}
        if temperature == 0: temperature = 1e-99

        avg_TS = []
        self._freq_cutoffs = {}

        for ads in adsorbate_names:
            if ads in freq_dict:
                if '-' in ads and freq_dict[ads] in [None,[],()]:
                    avg_TS.append(ads)
                frequencies = freq_dict[ads]
                if self.max_entropy_per_mode:
                    if temperature in self._freq_cutoffs:
                        nu_min = self._freq_cutoffs[temperature]
                    else:
                        kB_multiplier = float(self.max_entropy_per_mode/self._kB)
                        nu_min = self.get_frequency_cutoff(kB_multiplier,float(temperature))
                        nu_min /= 1000.
                        self._freq_cutoffs[temperature] = nu_min

                    frequencies = [max(nu,nu_min) for nu in frequencies]
                therm = HarmonicThermo(frequencies)
<<<<<<< HEAD
                free_energy = therm.get_gibbs_energy(
                        temperature,verbose=False)
=======
                try:
                    free_energy = therm.get_gibbs_energy(
                            temperature,verbose=False)
                except AttributeError:
                    warnings.warn('HarmonicThermo.get_free_energy is deprecated.'
                                   'Update your ASE version.')
                    free_energy = therm.get_free_energy(
                            temperature,verbose=False)
>>>>>>> 097a5237
                ZPE = sum(frequencies)/2.0 
                dS = therm.get_entropy(temperature,verbose=False)
                dH = therm.get_internal_energy(temperature,verbose=False) - ZPE
                self._zpe_dict[ads] = ZPE
                self._enthalpy_dict[ads] = dH
                self._entropy_dict[ads] = dS
                thermo_dict[ads] = free_energy #use thermodynamic state from 
                #ase.thermochemistry to calculate thermal corrections.
            elif '-' in ads:
                avg_TS.append(ads)
            else:
                raise IndexError('Missing vibrational frequencies for '+ads)

        ts_thermo = self.average_transition_state(thermo_dict,avg_TS)
        thermo_dict.update(ts_thermo)

        return thermo_dict
    
    def zero_point_adsorbate(self):
        """
	Add zero point energy correction to adsorbate energy.
	"""
	adsorbate_names = self.adsorbate_names+self.transition_state_names
        freq_dict = self.frequency_dict
        thermo_dict = {}
        avg_TS = []
        for ads in adsorbate_names:
            if freq_dict.get(ads,None):
                ZPE = 0.5*sum(freq_dict[ads])
                self._zpe_dict[ads] = ZPE
                self._enthalpy_dict[ads] = 0
                self._entropy_dict[ads] = 0
                thermo_dict[ads] = ZPE
            elif '-' in ads:
                avg_TS.append(ads)
            else:
                raise IndexError('Missing vibrational frequencies for '+ads)

        ts_thermo = self.average_transition_state(thermo_dict,avg_TS)
        thermo_dict.update(ts_thermo)

        return thermo_dict

    def frozen_adsorbate(self):
	"""
	Neglect all zero point, enthalpy, entropy corrections to adsorbate energy.
	"""
        thermo_dict = {}
        for ads in self.adsorbate_names+self.transition_state_names:
            self._zpe_dict[ads] = 0
            self._enthalpy_dict[ads] = 0
            self._entropy_dict[ads] = 0
            thermo_dict[ads] = 0
        return thermo_dict

    def fixed_enthalpy_entropy_adsorbate(self):
	"""
<<<<<<< HEAD
	TO DO
=======
	Return free energy corrections based on input enthalpy, entropy, ZPE
>>>>>>> 097a5237
	"""
        return self.fixed_enthalpy_entropy_gas(self.adsorbate_names+self.transition_state_names)

    def average_transition_state(self,thermo_dict,transition_state_list = []):
        """
<<<<<<< HEAD
	TO DO
=======
	Return transition state thermochemical corrections as average of IS and FS corrections 
>>>>>>> 097a5237
	"""
	if transition_state_list is None:
            transition_state_list = self.transition_state_names

        def state_thermo(therm_dict,rx,site_defs,rx_id):
            return sum([therm_dict[s] for s in rx[rx_id] if (
                            s not in site_defs and not 
                            s.endswith('_g'))])

        for ads in transition_state_list:
            self.log('harmonic_transition_state_warning',TS=ads)
            rx = [rx for rx in self.elementary_rxns if ads in rx[1]][0]
            for therm_dict in [thermo_dict,self._zpe_dict,
                    self._enthalpy_dict,self._entropy_dict]:
                IS = state_thermo(therm_dict,rx,self.site_names,0)
                FS = state_thermo(therm_dict,rx,self.site_names,-1)
                therm_dict[ads] = (IS+FS)/2.0
        return thermo_dict

    def generate_echem_TS_energies(self):
        """ 
	Give real energies to the fake echem transition states
        """
	echem_TS_names = self.echem_transition_state_names
        voltage = self.voltage
        beta = self.beta
        thermo_dict = {}

        def get_E_to_G(state, E_to_G_dict):
            E_to_G = 0.
            for ads in state:
                if ads in E_to_G_dict:
                    E_to_G += E_to_G_dict[ads]
            return E_to_G

        for echem_TS in echem_TS_names:
            preamble, site = echem_TS.split('_')
            echem, rxn_index, barrier = preamble.split('-')
            rxn_index = int(rxn_index)
            rxn = self.elementary_rxns[rxn_index]
            if rxn_index in self.rxn_options_dict['beta'].keys():
                beta = float(self.rxn_options_dict['beta'][rxn_index])
            IS = rxn[0]
            FS = rxn[-1]
            E_IS = self.get_state_energy(IS, self._electronic_energy_dict)
            E_FS = self.get_state_energy(FS, self._electronic_energy_dict)
            G_IS = E_IS + get_E_to_G(IS, self._correction_dict)
            G_FS = E_FS + get_E_to_G(FS, self._correction_dict)
            dG = G_FS - G_IS
            G_TS = G_FS + float(barrier) + (1 - beta) *  -dG  # only tested for reductions
            # make sure we're "correcting" the right value
            assert(self._electronic_energy_dict[echem_TS]) == 0.
            self._correction_dict[echem_TS] = 0.

            thermo_dict[echem_TS] = G_TS
        return thermo_dict

    def get_rxn_index_from_TS(self, TS):
<<<<<<< HEAD
        """ Take in the name of a transition state and return the reaction index of
=======
        """ 
	Take in the name of a transition state and return the reaction index of
>>>>>>> 097a5237
        the elementary rxn from which it belongs
        """
	for rxn_index, eq in enumerate(self.elementary_rxns):
            if TS in eq:
                return rxn_index

    def simple_electrochemical(self):
        """
	Calculate electrochemical (potential) corrections to free energy. Transition state energies are corrected by a beta*voltage term.  
	"""
	thermo_dict = {}
        gas_names = [gas for gas in self.gas_names if gas.split('_')[0] in ['pe', 'ele']]
        TS_names = [TS for TS in self.transition_state_names if
            'pe' in TS.split('_')[0] or 'ele' in TS.split('_')[0]]
        voltage = self.voltage
        beta = self.beta

        # scale pe thermo correction by voltage (vs RHE)
        for gas in gas_names:
            thermo_dict[gas] = -voltage

        # no hbond correction for simple_electrochemical

        # correct TS energies with beta*voltage (and hbonding?)
        for TS in TS_names:
            rxn_index = self.get_rxn_index_from_TS(TS)
            if rxn_index in self.rxn_options_dict['beta'].keys():
                beta = float(self.rxn_options_dict['beta'][rxn_index])
            thermo_dict[TS] = -voltage * (1 - beta)

        return thermo_dict

    def hbond_electrochemical(self):
        """
	Update simple_electrochemical with hbonding corrections as if they were on Pt(111)
	"""
	thermo_dict = self.simple_electrochemical()
        TS_names = [TS for TS in self.transition_state_names if
            'pe' in TS.split('_')[0] or 'ele' in TS.split('_')[0]]
        hbond_dict = self.hbond_dict
	for ads in list(self.adsorbate_names) + TS_names:
            if ads in hbond_dict:
                if ads in thermo_dict:
                    thermo_dict[ads] += hbond_dict[ads]
                else:
                    thermo_dict[ads] = hbond_dict[ads]
            elif ads.split('_')[0] in hbond_dict:
                if ads in thermo_dict:
                    thermo_dict[ads] += hbond_dict[ads.split('_')[0]]
                else:
                    thermo_dict[ads] = hbond_dict[ads.split('_')[0]]

        return thermo_dict

    def estimate_hbond_corr(formula):
        """
        Generate hydrogen bonding corrections given a formula and estimations
        for various functional groups used in Peterson(2010) - valid mostly for Pt(111)
        This is a very simplistic function.  If you need more advanced descriptions of
        hydrogen bonding, consider setting your own hbond_dict.
        """
        num_OH = formula.count('OH')
        num_O = get_composition(formula.split('_s')[0]).setdefault('O',0)
        num_ketone = num_O - num_OH
        if num_ketone < 0:
            print "(number of O) - (number of OH) is negative??"
            assert(False)
        if formula in ["OH_s", "OH"]:
            corr = -0.50
        else:
            corr = -0.25 * num_OH + -0.10 * num_ketone
        print "estimated hbond correction for", formula, "is", corr
        return corr

    def hbond_with_estimates_electrochemical(self):
	"""
	Add hbond corrections to transition states involving pe and ele (coupled proton-electron transfers and electron transfers)
	"""
        thermo_dict = self.hbond_electrochemical()
        TS_names = [TS for TS in self.transition_state_names if
            'pe' in TS.split('_')[0] or 'ele' in TS.split('_')[0]]

        for ads in list(self.adsorbate_names) + TS_names:
            if ads not in hbond_dict:
                if ads in thermo_dict:
                    thermo_dict[ads] += estimate_hbond_corr(ads)
                else:
                    thermo_dict[ads] = estimate_hbond_corr(ads)

        return thermo_dict

    def boltzmann_coverages(self,energy_dict):
	"""
	Return coverages based on Boltzmann distribution
	"""
        #change the reference
        reservoirs = getattr(self,'atomic_reservoir_dict',None)
        if reservoirs:
            comp_dict = {}
            for sp in energy_dict.keys():
                comp_dict[sp] = self.species_definitions[sp]['composition']
            energy_dict = self.convert_formation_energies(
                    energy_dict,reservoirs,comp_dict)[0]

        #calculate coverages
        cvgs = [0]*len(self.adsorbate_names)
        for site in self.site_names:
            if site not in energy_dict:
                energy_dict[site] = 0
            relevant_ads = [a for a in self.adsorbate_names if 
                    self.species_definitions[a]['site'] == site]
            free_energies = [energy_dict[a] for a in relevant_ads]+[energy_dict[site]]
            boltz_sum = sum([self._math.exp(-G/(self._kB*self.temperature)) 
                for G in free_energies])
            for ads in relevant_ads:
                if ads in self.adsorbate_names:
                    i_overall = self.adsorbate_names.index(ads)
                    i_rel = relevant_ads.index(ads)
                    if self.species_definitions[site]['type'] not in ['gas']:
                        cvgs[i_overall] = self._math.exp(-free_energies[i_rel]/(
                            self._kB*self.temperature))/boltz_sum
        return cvgs

    def static_pressure(self):
        self.gas_pressures = [self.species_definitions[g]['pressure'] for g in self.gas_names]

    def concentration_pressure(self):
        if 'pressure' not in self.thermodynamic_variables:
            self.thermodynamic_variables += ['pressure']
        for g in self.gas_names:
            if 'concentration' not in self.species_definitions[g]:
                raise UserWarning('Concentration not specified for '+g+'.')
        self.gas_pressures = [self.species_definitions[g]['concentration']*self.pressure for g in self.gas_names]

    def approach_to_equilibrium_pressure(self):
        """Set product pressures based on approach to equilibrium. Requires the following attributes
        to be set:
        global_reactions - a list of global reactions in the same syntax as elementary expressions,
            with each one followed by its respective approach to equilibrium.
        pressure_mode - must be set to 'approach_to_equilibrium'
        Note that this function is not well-tested and should be used with caution.
        """

           
        if 'pressure' not in self.thermodynamic_variables:
            self.thermodynamic_variables += ['pressure']

        self.pressure_mode = None #avoid recursion...
        G_dict = self.scaler.get_free_energies(self._descriptors)
        self.pressure_mode = 'approach_to_equilibrium'

        def set_product_pressures(rxn,G_dict,gamma,gas_pressures,product_pressures={}):

            dG = mpf(self.get_rxn_energy(rxn,G_dict)[0])
            K_eq = exp(-dG/(self._kB*self.temperature))
            K_eq *= mpf(gamma)
            PK = K_eq

            for g in gas_pressures:
                n_g = mpf(rxn[0].count(g))
                p_g = mpf(gas_pressures[g])
                PK *= pow(p_g,n_g)

            #remove any products that have pressures specified
            products = rxn[-1]
            for sp in products:
                if sp in product_pressures:
                    gas_pressures[sp] = product_pressures[sp]
                    n_prod = products.count(sp)
                    PK /= pow(mpf(product_pressures[sp]),n_prod)
                    products = [p for p in products if p != sp]

            N_products = len(products)
            P_i = pow(PK,(mpf(1.)/mpf(N_products)))
            for gi in set(products):
                gas_pressures[gi] += P_i

        gas_pressures = {}
        global_rxns = []
        gammas = []
        reactants = []
        products = []
        for gi,gamma_i in self.global_reactions:
            rxn = self.expression_string_to_list(gi)
            global_rxns.append(rxn)
            reactants += rxn[0]
            products += rxn[1]
            gammas.append(gamma_i)
        
        for sp in set(reactants):
            c = self.species_definitions[sp].get('concentration',None)
            if c is None:
                raise UserWarning('Concentrations must be specified for all reactants. No concentration '
                        'was found for '+str(sp)+'.')
            gas_pressures[sp] = c*self.pressure

        product_pressures = {}
        for sp in set(products):
            gas_pressures[sp] = 0
            c = self.species_definitions[sp].get('concentration',None)
            if c is not None:
                product_pressures[sp] = c*self.pressure
                gas_pressures[sp] = c*self.pressure

        #Ensure that all gasses are either products or reactants
        if sorted(list(set(products))+list(set(reactants))) != sorted(self.gas_names):
            raise UserWarning('All gasses must appear as products or reactants in self.global_reactions.')

        for gi,gamma_i in zip(global_rxns,gammas):
            set_product_pressures(gi,G_dict,gamma_i,gas_pressures,product_pressures)

        self.gas_pressures = [gas_pressures[gi] for gi in self.gas_names] 

    def get_frequency_cutoff(self,kB_multiplier,temperature=None):
        kB = float(self._kB)
        if temperature is None:
            T = self.temperature
        else:
            T = temperature

        def get_entropy(nu,T):
            nu_eV = nu*1e-3 #input in meV
            HT = HarmonicThermo([float(nu_eV)])
            return HT.get_entropy(float(T),verbose=False)

        def target(nu,kB_multiplier=kB_multiplier,T=T):
            nu = max(1e-8,nu)
            SbykB = (get_entropy(nu,T)/kB)
            return (kB_multiplier - SbykB)**2

        nu_cutoff = fmin_powell(target,10,disp=0)
        return nu_cutoff

    def summary_text(self):
        return ''


def fit_shomate(Ts, Cps, Hs, Ss, params0,plot_file = None):
    from scipy.optimize import leastsq
    def H(t,A,B,C,D,E,F,H_c):
        H = A*t + (B/2.0)*t**2 + (C/3.0)*t**3 + (D/4.0)*t**4 - E/t + F - H_c 
        #kJ/mol
        return H
    def H_resid(params,H_act,t):
        A,B,C,D,E,F,H_c = params
        return H_act - H(t,A,B,C,D,E,F,H_c)

    def S(t,A,B,C,D,E,G):
        S = A*np.log(t) + B*t + (C/2.0)*t**2 + (D/3.0)*t**3 - E/(2.0*t**2) + G 
        #J/mol*K
        return S
    def S_resid(params,S_act,t):
        A,B,C,D,E,G = params
        return S_act - S(t,A,B,C,D,E,G)

    def Cp(t,A,B,C,D,E):
        Cp = A + B*t + C*t**2 + D*t**3 +E/(t**2)
        return Cp

    def Cp_resid(params,Cp_act,t):
        A,B,C,D,E = params
        return Cp_act - Cp(t,A,B,C,D,E)

    A0,B0,C0,D0,E0,F0,G0,H0 = params0
    Cps = np.array(Cps)
    Hs = np.array(Hs)
    Ss = np.array(Ss)
    ts = np.array(Ts)
    ts = ts/1000.0

    [A,B,C,D,E,F,H_c],flag = leastsq(
            H_resid,[A0,B0,C0,D0,E0,F0,H0],args=(Hs,ts))
    [A,B,C,D,E,G],flag = leastsq(S_resid,[A,B,C,D,E,G0],args=(Ss,ts))


    if plot_file:
        import pylab as plt
        fig = plt.figure()
        ax1 = fig.add_subplot(131)
        ax2 = fig.add_subplot(132)
        ax3 = fig.add_subplot(133)
        ax1.plot(ts,H(ts,A,B,C,D,E,F,H_c),'-k')
        ax1.plot(ts,Hs,'ok')
        ax1.set_title('H')
        ax2.plot(ts,S(ts,A,B,C,D,E,G),'-r')
        ax2.plot(ts,Ss,'or')
        ax2.set_title('S')
        ax3.plot(ts,Cp(ts,A,B,C,D,E),'-b')
        ax3.plot(ts,Cps,'ob')
        ax2.set_title('Cps')
        fig.savefig(plot_file)


    return [A,B,C,D,E,F,G,H_c]

if __name__ == '__main__':
    import pylab as plt

    def H2O_shomate(output_file=None):
        Ts = np.array([100,200,298.15,300,400,500,600])
        Cps = np.array([33.299,33.349,33.59,33.596,34.262,35.226,36.325])
        Hs = np.array([-6.615,-3.282,0,0.062,3.452,6.925,10.501])
        Ss = np.array([152.388,175.485,188.834,189.042,198.788,206.534,213.052])
        params0 = [30.09200,6.832514,6.793435,
                -2.534480,0.082139,-250.8810,223.3967,-241.8264]
        params = fit_shomate(Ts,Cps,Hs,Ss,params0,output_file)
        params[-3] -= params[-1]
        params[-1] -= params[-1]
        return params

    def CH3OH_shomate(output_file=None):
        """ Raw data from CRC handbook, 91st edition
        H is constrained to 0 since it can be lumped with F
	""" 
	Ts =  [298.15, 300.0, 400.0, 500.0, 600.0, 700.0, 800.0, 900.0, 1000.0, 1100.0, 1200.0, 1300.0, 1400.0, 1500.0]
        Ss =  [239.865, 240.139, 253.845, 266.257, 277.835, 288.719, 298.987, 308.696, 317.896, 326.629, 334.93, 342.833, 350.367, 357.558]
        Cps =  [44.101, 44.219, 51.713, 59.8, 67.294, 73.958, 79.838, 85.025, 89.597, 93.624, 97.165, 100.277, 103.014, 105.422]
        Hs =  [0.0, 0.082, 4.864, 10.442, 16.803, 23.873, 31.569, 39.817, 48.553, 57.718, 67.262, 77.137, 87.304, 97.729]
        params0 = [30.09200,6.832514,6.793435,
                -2.534480,0.082139,-250.8810,223.3967,-241.8264]
        params = fit_shomate(Ts,Cps,Hs,Ss,params0,output_file)
        params[-3] -= params[-1]
        params[-1] -= params[-1]
        return params

    def CH3CH2OH_shomate(output_file=None):
        """Raw data from CRC handbook, 91st edition
        H is constrained to 0 since it can be lumped with F
	"""
        Ts =  [298.15, 300.0, 400.0, 500.0, 600.0, 700.0, 800.0, 900.0, 1000.0, 1100.0, 1200.0]
        Ss =  [281.622, 282.029, 303.076, 322.75, 341.257, 358.659, 375.038, 390.482, 405.075, 418.892, 431.997]
        Cps =  [65.652, 65.926, 81.169, 95.4, 107.656, 118.129, 127.171, 135.049, 141.934, 147.958, 153.232]
        Hs =  [0.0, 0.122, 7.474, 16.318, 26.487, 37.79, 50.065, 63.185, 77.042, 91.543, 106.609]
        params0 = [30.09200,6.832514,6.793435,
                -2.534480,0.082139,-250.8810,223.3967,-241.8264]
        params = fit_shomate(Ts,Cps,Hs,Ss,params0,output_file)
        params[-3] -= params[-1]
        params[-1] -= params[-1]
        return params

    def CH3CHO_shomate(output_file=None):
        """Raw data from CRC handbook, 91st edition
        H is constrained to 0 since it can be lumped with F
	"""
        Ts =  [298.15, 300.0, 400.0, 500.0, 600.0, 700.0, 800.0, 900.0, 1000.0, 1100.0, 1200.0, 1300.0, 1400.0, 1500.0]
        Ss =  [263.84, 264.18, 281.62, 297.54, 312.36, 326.23, 339.26, 351.52, 363.1, 374.04, 384.4, 394.23, 403.57, 412.46]
        Cps =  [55.318, 55.51, 66.282, 76.675, 85.942, 94.035, 101.07, 107.19, 112.49, 117.08, 121.06, 124.5, 127.49, 130.09]
        Hs =  [0.0, 0.103, 6.189, 13.345, 21.486, 30.494, 40.258, 50.698, 61.669, 73.153, 85.065, 97.344, 109.954, 122.834]
        params0 = [30.09200,6.832514,6.793435,
                -2.534480,0.082139,-250.8810,223.3967,-241.8264]
        params = fit_shomate(Ts,Cps,Hs,Ss,params0,output_file)
        params[-3] -= params[-1]
        params[-1] -= params[-1]
        return params

    def ideal_shomate_comparison(): 

        """ Compare ideal gas and shomate corrections
	"""
        thermo = ThermoCorrections()
#        thermo.gas_names = [g+'_g' for g in thermo.ideal_gas_params.keys()]
        thermo.gas_names = [g for g in thermo.ideal_gas_params.keys()]
        thermo.gas_pressures = [1]*len(thermo.gas_names)
        T_range = np.linspace(300,1000,100)
        err_dict = {}
        labels = thermo.gas_names
        for l in labels:
            err_dict[l] = []
        for T in T_range:
            thermo.temperature = T
            ideal_dict = thermo.ideal_gas()
            shomate_dict = thermo.shomate_gas()
            for key in thermo.gas_names:
                err = ideal_dict[key] - shomate_dict[key]
                err_dict[key].append(err)

        fig = plt.figure()
        ax = fig.add_subplot(111)

        for label in labels:
            ax.plot(T_range,err_dict[label],label=label)
        plt.legend()
        fig.savefig('shomate_ideal_comparison.pdf')

    print 'methanol',CH3OH_shomate('methanol_shomate.pdf')
    print 'ethanol',CH3CH2OH_shomate('ethanol_shomate.pdf')
    print 'acetaldehyde',CH3CHO_shomate('acetaldehyde_shomate.pdf')

    ideal_shomate_comparison()<|MERGE_RESOLUTION|>--- conflicted
+++ resolved
@@ -153,15 +153,6 @@
             dl_species = [spec for spec in self.species_definitions.keys()
                             if '_dl' in spec and '*' not in spec]
             for spec in dl_species:
-<<<<<<< HEAD
-                gas_spec = spec.replace('_dl', '_g')
-                C_H2O = 55.
-                KH_gas = self.species_definitions[spec]['kH']
-                P_gas = C_H2O / KH_gas
-                P_corr = np.log(P_gas) * self._kB * self.temperature
-                correction_dict[spec] = correction_dict[gas_spec] + P_corr
-
-=======
             	tempname = spec.split('_')[0]
             	gas_spec = tempname+'_g'
             	C_H2O = 55.
@@ -170,7 +161,6 @@
             	P_corr = np.log(P_gas) * self._kB * self.temperature
             	correction_dict[spec] = correction_dict[gas_spec] + P_corr
             	
->>>>>>> 097a5237
         return correction_dict
 
     def ideal_gas(self):
@@ -454,10 +444,6 @@
 
                     frequencies = [max(nu,nu_min) for nu in frequencies]
                 therm = HarmonicThermo(frequencies)
-<<<<<<< HEAD
-                free_energy = therm.get_gibbs_energy(
-                        temperature,verbose=False)
-=======
                 try:
                     free_energy = therm.get_gibbs_energy(
                             temperature,verbose=False)
@@ -466,7 +452,6 @@
                                    'Update your ASE version.')
                     free_energy = therm.get_free_energy(
                             temperature,verbose=False)
->>>>>>> 097a5237
                 ZPE = sum(frequencies)/2.0 
                 dS = therm.get_entropy(temperature,verbose=False)
                 dH = therm.get_internal_energy(temperature,verbose=False) - ZPE
@@ -524,21 +509,13 @@
 
     def fixed_enthalpy_entropy_adsorbate(self):
 	"""
-<<<<<<< HEAD
-	TO DO
-=======
 	Return free energy corrections based on input enthalpy, entropy, ZPE
->>>>>>> 097a5237
 	"""
         return self.fixed_enthalpy_entropy_gas(self.adsorbate_names+self.transition_state_names)
 
     def average_transition_state(self,thermo_dict,transition_state_list = []):
         """
-<<<<<<< HEAD
-	TO DO
-=======
 	Return transition state thermochemical corrections as average of IS and FS corrections 
->>>>>>> 097a5237
 	"""
 	if transition_state_list is None:
             transition_state_list = self.transition_state_names
@@ -597,12 +574,8 @@
         return thermo_dict
 
     def get_rxn_index_from_TS(self, TS):
-<<<<<<< HEAD
-        """ Take in the name of a transition state and return the reaction index of
-=======
         """ 
 	Take in the name of a transition state and return the reaction index of
->>>>>>> 097a5237
         the elementary rxn from which it belongs
         """
 	for rxn_index, eq in enumerate(self.elementary_rxns):
