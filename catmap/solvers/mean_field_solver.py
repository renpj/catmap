--- conflicted
+++ resolved
@@ -53,7 +53,6 @@
         return rates
 
     def get_turnover_frequency(self,rxn_parameters,rates=None,verify_coverages=True):
-<<<<<<< HEAD
         """
         return list of turnover frequencies of all the gas-phase species
         :param rates: list of rates of each rxn
@@ -61,9 +60,6 @@
         :param verify_coverages: verify that the species has a certain value for the coverage
         :type verify_coverages: bool, optional
         :param rxn_parameters: reaction parameters, see solver-base
-=======
-        """ :TODO:
->>>>>>> fd484788
         """
         rxn_parameters = list(rxn_parameters)
         if rates is None:
@@ -96,13 +92,9 @@
         return turnover_freq
 
     def get_selectivity(self,rxn_parameters):
-<<<<<<< HEAD
         """
         return list of selectivity of each reaction
         :param rxn_parameters: reaction parameters, see solver-base
-=======
-        """:TODO:
->>>>>>> fd484788
         """
         tofs = self.get_turnover_frequency(rxn_parameters)
         if self.products is None:
@@ -129,14 +121,10 @@
         return selectivities
 
     def get_rate_control(self,rxn_parameters):
-<<<<<<< HEAD
         """
         return list of degree of rate control for each reaction
         Ref: Stegelmann et al., DOI: 10.1021/ja9000097
         :param rxn_parameters: reaction parameters, see solver-base
-=======
-        """:TODO:
->>>>>>> fd484788
         """
         kT = self._kB*self.temperature
         eps = self._mpfloat(self.perturbation_size)
@@ -161,17 +149,10 @@
         return DRC
 
     def get_interacting_energies(self,rxn_parameters):
-<<<<<<< HEAD
         """
         return the integral energy under high coverage with interactions
         :param rxn_parameters: reaction parameters, see solver-base
         """
-=======
-        """:TODO:
-
-        """
-
->>>>>>> fd484788
         all_ads = self.adsorbate_names + self.transition_state_names
         N_ads = len(all_ads)
         energies = rxn_parameters[:N_ads]
@@ -181,13 +162,9 @@
         return E_int
 
     def get_selectivity_control(self,rxn_parameters):
-<<<<<<< HEAD
         """
         return the list of degree of selectivity control for each rxn
         :param rxn_parameters: reaction parameters, see solver-base
-=======
-        """:TODO:
->>>>>>> fd484788
         """
         kT = self._kB*self.temperature
         eps = self._mpfloat(self.perturbation_size)
@@ -212,15 +189,11 @@
         return DSC
 
     def get_rxn_order(self,rxn_parameters,epsilon=1e-10):
-<<<<<<< HEAD
         """
         return the reaction orders for the reactants
         :param rxn_parameters: reaction parameters, see solver-base
         :param epsilon: degree of perturbation in pressure
         :type epsilon: float, optional
-=======
-        """:TODO:
->>>>>>> fd484788
         """
         current_tofs = self.get_turnover_frequency(rxn_parameters)
         current_Ps = [p for p in self.gas_pressures]
@@ -251,7 +224,6 @@
         return DRC
 
     def get_apparent_activation_energy(self,rxn_parameters,epsilon=1e-10):
-<<<<<<< HEAD
         """
         returns apparent Arrhenius activation energies (in units of R)
         for production/consumption of each gas phase species.
@@ -260,12 +232,6 @@
         :param rxn_parameters: reaction paramenters, see solver-base
         :param epsilon: degree of pertubation in temperature
         :type epsilon: float, optional
-=======
-        """Return apparent Arrhenius activation energies (in units of R)
-        for production/consumption of each gas phase species.
-        Calculated as E_app = T^2(dlnr_+/dT)=(T^2/r_+)(dr_+/dT), where r+ is the TOF
-
->>>>>>> fd484788
         """
         current_tofs = self.get_turnover_frequency(rxn_parameters)
         current_T = self.temperature
@@ -375,13 +341,7 @@
             return rate_string
 
     def site_string_list(self):
-<<<<<<< HEAD
         """Function to compose an analytic expression for the coverage of empty sites"""
-=======
-        """Function to compose an analytic expression for the coverage of empty sites.
-
-        """
->>>>>>> fd484788
         site_strings=[]
         site_totals={}
         for site in self.site_names:
@@ -487,12 +447,8 @@
             derivative of forward activation free energy i wrt coverage j
         dEr is defined as a list of lists where dEr[i][j] is the
             derivative of reverse activation free energy i wrt coverage j
-<<<<<<< HEAD
         :param: adsorbate_interactions: tell if need to include interactions
         :type: adsorbate_interactions: bool, optional
-=======
-
->>>>>>> fd484788
         """
 
         site_strings = self.site_string_list()
@@ -557,11 +513,8 @@
             such that dGs[:,i] is a vector of derivatives of the free energy
             of species i wrt each coverage ordered as adsorbate_names
 
-<<<<<<< HEAD
         :param: adsorbate_interaction: specify whether or not to include interactions
         :type: adsorbate_interaction: bool, optional
-=======
->>>>>>> fd484788
         """
 
         idx_dict = {}
