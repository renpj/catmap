--- conflicted
+++ resolved
@@ -1,10 +1,6 @@
 from analysis_base import *
-<<<<<<< HEAD
 import numpy as np
-=======
-import math as np
 from catmap.functions import convert_formation_energies
->>>>>>> ff60aef4
 
 class MechanismAnalysis(MechanismPlot,ReactionModelWrapper,MapPlot):
     """
@@ -115,8 +111,6 @@
 
                         energy_dict = self.scaler.get_free_energies(xy) #get gas G's
                         energy_dict.update(G_dict)
-<<<<<<< HEAD
-=======
 
                     if self.pressure_correction == True:
                         for key in energy_dict:
@@ -141,7 +135,6 @@
                         if valid == False:
                             raise UserWarning('No coverages found for '+str(xy)+' in map')
                     
->>>>>>> ff60aef4
                     params = self.adsorption_to_reaction_energies(energy_dict)
                     self.energies = [0]
                     self.barriers = []
@@ -177,31 +170,7 @@
                             L = self.label_maker(species)
                             self.labels.append(L)
 
-<<<<<<< HEAD
-                        correction = 0
-                        if self.pressure_correction == True:
-                            IS_gasses = [self.gas_pressures[self.gas_names.index(s)]
-                                    for s in self.elementary_rxns[step-1][0]
-                                    if s in self.gas_names]
-                            FS_gasses = [self.gas_pressures[self.gas_names.index(s)]
-                                    for s in self.elementary_rxns[step-1][-1]
-                                    if s in self.gas_names]
-                            P_IS = max(sum(IS_gasses),self.min_pressure)
-                            P_FS = max(sum(FS_gasses),self.min_pressure)
-                            if IS_gasses:
-                                correction -= float(
-                                        self._kB*self.temperature*np.log(P_IS))
-                                if bar != 0:
-                                    bar = max(0,bar+correction)
-                            if FS_gasses:
-                                correction += float(
-                                        self._kB*self.temperature*np.log(P_FS))
-                            if reverse:
-                                correction = -correction
-                        self.energies.append(nrg+correction)
-=======
                         self.energies.append(nrg)
->>>>>>> ff60aef4
                         self.barriers.append(bar)
 
                     if labels and self.include_labels:
